import os
from dotenv import load_dotenv
from typing import List, Dict
<<<<<<< HEAD

=======
>>>>>>> 9795d3bf

load_dotenv()

SECRET_KEY = os.getenv('SECRET_KEY')
if not SECRET_KEY:
    raise ValueError("SECRET_KEY environment variable is not set")
SECRET_KEY = SECRET_KEY.encode()  # Ensure it's in bytes format
ALGORITHM = "HS256"
ACCESS_TOKEN_EXPIRE_MINUTES = 30

# WebRTC Configuration
WEBRTC_ICE_SERVERS: List[Dict[str, List[str]]] = [
    {
        "urls": [
            "stun:stun.l.google.com:19302",
            "stun:stun1.l.google.com:19302",
        ]
    }
]

# Add custom TURN servers if configured
TURN_SERVER = os.getenv('TURN_SERVER')
TURN_USERNAME = os.getenv('TURN_USERNAME')
TURN_CREDENTIAL = os.getenv('TURN_CREDENTIAL')

if all([TURN_SERVER, TURN_USERNAME, TURN_CREDENTIAL]):
    WEBRTC_ICE_SERVERS.append({
        "urls": [TURN_SERVER],
        "username": TURN_USERNAME,
        "credential": TURN_CREDENTIAL
    })

# Audio Configuration
AUDIO_SAMPLE_RATE = 16000
AUDIO_CHANNELS = 1
AUDIO_FORMAT = "pcm16"

# OpenAI Configuration
OPENAI_API_KEY = os.getenv('OPENAI_API_KEY')
if not OPENAI_API_KEY:
    raise ValueError("OPENAI_API_KEY environment variable is not set")

# Session Configuration
MAX_SESSION_DURATION = 3600  # 1 hour in seconds
SESSION_CLEANUP_INTERVAL = 300  # 5 minutes in seconds<|MERGE_RESOLUTION|>--- conflicted
+++ resolved
@@ -1,10 +1,8 @@
 import os
 from dotenv import load_dotenv
 from typing import List, Dict
-<<<<<<< HEAD
+from typing import List, Dict
 
-=======
->>>>>>> 9795d3bf
 
 load_dotenv()
 
