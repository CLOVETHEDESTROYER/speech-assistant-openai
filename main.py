import os
import json
import base64
import asyncio
import websockets
import logging
import sys
from fastapi import FastAPI, WebSocket, Request, Depends, HTTPException, status, Body
from fastapi.responses import HTMLResponse, JSONResponse, Response
from fastapi.middleware.cors import CORSMiddleware  # Add this import
from fastapi.websockets import WebSocketDisconnect
from twilio.twiml.voice_response import VoiceResponse, Gather, Connect, Say, Stream
from dotenv import load_dotenv
from twilio.rest import Client
import datetime
from pydantic import BaseModel, EmailStr, field_validator
from typing import Optional, Dict
from passlib.context import CryptContext
from jose import JWTError, jwt
from fastapi.security import OAuth2PasswordBearer, OAuth2PasswordRequestForm
from sqlalchemy.orm import Session  # Add this import
from pathlib import Path
import sqlalchemy  # Ensure this is imported
import threading
import time
from app.auth import router as auth_router, get_current_user
from app.models import User, Token, CallSchedule
from app.utils import verify_password, create_access_token
<<<<<<< HEAD
from app.schemas import TokenResponse, RealtimeSessionCreate, RealtimeSessionResponse, SignalingMessage, SignalingResponse
from app.db import engine, get_db, SessionLocal, Base
from app.config import ACCESS_TOKEN_EXPIRE_MINUTES
from app.realtime_manager import OpenAIRealtimeManager
=======
from app.schemas import TokenResponse, RealtimeSessionCreate, RealtimeSessionResponse,SignalingMessage, SignalingResponse
from app.db import engine, get_db, SessionLocal, Base
from app.config import ACCESS_TOKEN_EXPIRE_MINUTES
from app.realtime_manager import OpenAIRealtimeManager
from os import getenv

>>>>>>> 9795d3bf

# Configure logging
logging.basicConfig(level=logging.INFO)
logger = logging.getLogger(__name__)

load_dotenv()

# requires OpenAI Realtime API Access
OPENAI_API_KEY = os.getenv('OPENAI_API_KEY')
PORT = int(os.getenv('PORT', 5050))

USER_CONFIG = {
    "name": None,
    "instructions": (
        "When speaking to the user, address them by their name occasionally "
        "to make the conversation more personal and engaging."
    )
}

# Define available voices and their characteristics
VOICES = {
    "aggressive_male": "ash",    # Deep, authoritative male voice
    "concerned_female": "coral",    # Warm, empathetic female voice
    "elderly_female": "shimmer",  # Gentle, mature female voice
    "professional_neutral": "alloy",    # Neutral, professional voice
    "gentle_supportive": "echo",        # Soft-spoken, gentle voice
    # Warm, engaging storyteller voice (replacing "fable")
    "warm_engaging": "ballad",
    # Deep, commanding voice (replacing "onyx")
    "deep_authoritative": "sage",
    # Lively, energetic voice (replacing "nova")
    "energetic_upbeat": "verse",
    "clear_optimistic": "shimmer",     # Clear, optimistic voice
}

# Define our scenarios
SCENARIOS = {
    "default": {
        "persona": (
            "You are Mike Thompson, an aggressive 45-year-old real estate agent "
            "with 20 years of experience. You're known for closing difficult deals. "
            "You speak confidently and directly, often using phrases like 'listen' and 'look'."
        ),
        "prompt": (
            "You're calling about a $5M property deal that must close today. "
            "The seller is being difficult about the closing costs. "
            "You need to convey urgency without seeming desperate. "
            "Keep pushing for a resolution but maintain professional composure."
        ),
        "voice_config": {
            "voice": VOICES["aggressive_male"],
            "temperature": 0.7
        }
    },
    "sister_emergency": {
        "persona": (
            "You are Sarah, a 35-year-old woman who is worried about your mother. "
            "Your voice shows concern but you're trying to stay calm. "
            "You occasionally stumble over words due to anxiety."
        ),
        "prompt": (
            "Call your sibling about mom's accident. She slipped and broke her hip. "
            "Express genuine worry but avoid panic. "
            "Insist they come to the hospital without being demanding. "
            "Use natural family dynamics in conversation."
        ),
        "voice_config": {
            "voice": VOICES["concerned_female"],
            "temperature": 0.8  # More variation for emotional state
        }
    },
    "mother_emergency": {
        "persona": (
            "You are Linda, a 68-year-old mother who's injured but trying to not worry your child. "
            "Your voice shows pain but you're attempting to downplay the situation. "
            "Mix concern with motherly reassurance."
        ),
        "prompt": (
            "You've fallen and broken your hip but don't want to seem helpless. "
            "Balance between needing help and maintaining dignity. "
            "Use typical mother-child dynamics like 'I don't want to bother you, but...' "
            "Show both vulnerability and strength."
        ),
        "voice_config": {
            "voice": VOICES["elderly_female"],
            "temperature": 0.6  # More consistent for maturity
        }
    },
    "yacht_party": {
        "persona": (
            "You are Alex, an enthusiastic and successful entrepreneur in your 30s. "
            "You're known for your infectious energy and living life to the fullest. "
            "You speak quickly and excitedly, often using phrases like 'Oh my god, you won't believe this!' "
            "and 'This is going to be AMAZING!'"
        ),
        "prompt": (
            "You're calling your old friend about an exclusive yacht party you're hosting this weekend. "
            "You just rented a 100-foot luxury yacht and want them to come. "
            "Express genuine excitement about reconnecting and share details about the party. "
            "Mention the gourmet catering, live DJ, and celebrity guests who'll be there."
        ),
        "voice_config": {
            "voice": VOICES["energetic_upbeat"],
            "temperature": 0.8  # Higher temperature for more dynamic expression
        }
    },
    "instigator": {
        "persona": (
            "You are Jordan, a confrontational and arrogant person who enjoys pushing people's buttons. "
            "You speak with a mocking tone and use sarcasm heavily. "
            "You often use phrases like 'What are you gonna do about it?' and 'Oh, did I hurt your feelings?'"
        ),
        "prompt": (
            "You're calling to mock them about their recent social media post. "
            "Make condescending remarks about their appearance and lifestyle choices. "
            "When they respond, escalate the situation with more taunts. "
            "Try to provoke them while maintaining a smug, superior attitude."
        ),
        "voice_config": {
            "voice": VOICES["deep_authoritative"],
            "temperature": 0.7  # Balanced temperature for controlled aggression
        }
    },
    "gameshow_host": {
        "persona": (
            "You are Chris Sterling, a charismatic and over-the-top gameshow host. "
            "Your voice is full of dramatic pauses and exciting inflections. "
            "You love building suspense and making big reveals. "
            "You use phrases like 'Ladies and gentlemen!' and 'You won't believe what I'm about to tell you!'"
        ),
        "prompt": (
            "Call to inform them they've won the grand prize of ONE MILLION DOLLARS! "
            "Build suspense before revealing the amount. "
            "Explain the exciting details about how they won and what happens next. "
            "Be enthusiastic and congratulatory throughout the call. "
            "Ask them how they feel and what they might do with the money."
        ),
        "voice_config": {
            "voice": VOICES["warm_engaging"],
            "temperature": 0.9  # High temperature for maximum expressiveness
        }
    }
}

SYSTEM_MESSAGE = (
    "You are an AI assistant engaging in real-time voice conversation. "
    "You must strictly follow these rules:\n"
    "1. Stay completely in character based on the provided persona\n"
    "2. Keep responses brief and natural - speak like a real person on the phone\n"
    "3. Never break character or mention being an AI\n"
    "4. Focus solely on the scenario's objective\n"
    "5. Use natural speech patterns with occasional pauses and filler words\n"
    "6. If interrupted, acknowledge and adapt your response"
)
# VOICE = 'ash'
LOG_EVENT_TYPES = [
    'response.content.done', 'rate_limits.updated', 'response.done',
    'input_audio_buffer.committed', 'input_audio_buffer.speech_stopped',
    'input_audio_buffer.speech_started', 'session.created'
]

# Initialize FastAPI app
app = FastAPI()

# Add CORS middleware
app.add_middleware(
    CORSMiddleware,
    allow_origins=["*"],
    allow_credentials=True,
    allow_methods=["*"],
    allow_headers=["*"],
)

# Create database tables (do this only once)
Base.metadata.create_all(bind=engine)

# Include routers
app.include_router(auth_router)

if not OPENAI_API_KEY:
    raise ValueError(
        'Missing the OpenAI API key. Please set it in the .env file.')


# Pydantic Schemas


class UserRead(BaseModel):
    id: int
    email: EmailStr
    is_active: bool

    class Config:
        orm_mode = True


# Password Hashing and JWT Utilities
pwd_context = CryptContext(schemes=["bcrypt"], deprecated="auto")

# JWT Configuration

# Dependency
oauth2_scheme = OAuth2PasswordBearer(tokenUrl="token")


def get_db():
    db = SessionLocal()
    try:
        yield db
    finally:
        db.close()

# FastAPI App Initialization


# Twilio Client Initialization
TWILIO_ACCOUNT_SID = os.getenv('TWILIO_ACCOUNT_SID')
TWILIO_AUTH_TOKEN = os.getenv('TWILIO_AUTH_TOKEN')
TWILIO_PHONE_NUMBER = os.getenv('TWILIO_PHONE_NUMBER')

if not TWILIO_ACCOUNT_SID or not TWILIO_AUTH_TOKEN or not TWILIO_PHONE_NUMBER:
    raise ValueError(
        "Twilio credentials are not set in the environment variables.")

twilio_client = Client(TWILIO_ACCOUNT_SID, TWILIO_AUTH_TOKEN)

# User Login Endpoint


@app.post("/token", response_model=TokenResponse)
async def login_for_access_token(
    form_data: OAuth2PasswordRequestForm = Depends(),
    db: Session = Depends(get_db)
):
    user = db.query(User).filter(User.email == form_data.username).first()
    if not user:
        raise HTTPException(
            status_code=status.HTTP_401_UNAUTHORIZED,
            detail="Incorrect email or password",
            headers={"WWW-Authenticate": "Bearer"},
        )
    if not verify_password(form_data.password, user.hashed_password):
        raise HTTPException(
            status_code=status.HTTP_401_UNAUTHORIZED,
            detail="Incorrect email or password",
            headers={"WWW-Authenticate": "Bearer"},
        )
    access_token_expires = datetime.timedelta(
        minutes=ACCESS_TOKEN_EXPIRE_MINUTES)
    access_token = create_access_token(
        data={"sub": user.email}, expires_delta=access_token_expires
    )
    return {"access_token": access_token, "token_type": "bearer"}

# Protected Route Example


@app.get("/protected")
def protected_route(current_user: User = Depends(get_current_user)):
    return {"message": f"Hello, {current_user.email}"}


@app.get("/users/me", response_model=UserRead)
async def read_users_me(current_user: User = Depends(get_current_user)):
    return current_user


# Add this endpoint for updating the user name
@app.post("/update-user-name")
async def update_user_name(
    name: str = Body(...),  # Get name from request body
    current_user: User = Depends(get_current_user),  # Keep authentication
    db: Session = Depends(get_db)
):
    USER_CONFIG["name"] = name
    logger.info(f"Updated user name to: {name}")
    return {"message": f"User name updated to: {name}"}


# Schedule Call Schemas


class CallScheduleCreate(BaseModel):
    phone_number: str
    scheduled_time: datetime.datetime
    scenario: str

    @field_validator('scenario')
    @classmethod
    def validate_scenario(cls, v):
        if v not in SCENARIOS:
            raise ValueError(
                f"Invalid scenario. Must be one of: {', '.join(SCENARIOS.keys())}")
        return v


class CallScheduleRead(CallScheduleCreate):
    id: int
    created_at: datetime.datetime

    class Config:
        orm_mode = True

# Schedule Call Endpoint


@app.post("/schedule-call", response_model=CallScheduleRead)
async def schedule_call(
    call: CallScheduleCreate,
    current_user: User = Depends(get_current_user),
    db: Session = Depends(get_db)
):
    if call.scenario not in SCENARIOS:
        raise HTTPException(status_code=400, detail="Invalid scenario")
    new_call = CallSchedule(
        user_id=current_user.id,
        phone_number=call.phone_number,
        scheduled_time=call.scheduled_time,
        scenario=call.scenario

    )
    db.add(new_call)
    db.commit()
    db.refresh(new_call)
    return new_call

# Make Call Endpoint


@app.get("/make-call/{phone_number}/{scenario}")
async def make_call(
    phone_number: str,
    scenario: str,
    user_name: str = None,  # Add user_name parameter
    current_user: User = Depends(get_current_user),
    db: Session = Depends(get_db)
):
    try:
        public_url = os.getenv('PUBLIC_URL', '').strip()
        logger.info(f"Using PUBLIC_URL from environment: {public_url}")

        # Construct the complete webhook URL with https://
        webhook_url = f"https://{public_url}/incoming-call/{scenario}"
        logger.info(f"Constructed webhook URL: {webhook_url}")

        # Initialize Twilio client
        # twilio_client = Client(TWILIO_ACCOUNT_SID, TWILIO_AUTH_TOKEN)

        # Make the call using Twilio
        call = twilio_client.calls.create(
            to=f"+1{phone_number}",  # Ensure proper phone number formatting
            from_=TWILIO_PHONE_NUMBER,
            url=webhook_url,
            record=True
        )

        return {"message": "Call initiated", "call_sid": call.sid}
    except Exception as e:
        logger.error(f"Error initiating call: {str(e)}")
        raise HTTPException(status_code=500, detail=str(e))

# Webhook Endpoint for Incoming Calls


@app.api_route("/incoming-call/{scenario}", methods=["GET", "POST"])
async def handle_incoming_call(request: Request, scenario: str):
    logger.info(f"Incoming call webhook received for scenario: {scenario}")
    try:
        # Validate scenario
        if scenario not in SCENARIOS:
            logger.error(f"Invalid scenario: {scenario}")
            raise HTTPException(status_code=400, detail="Invalid scenario")

        # Log request details
        form_data = await request.form()
        logger.info(f"Received form data: {form_data}")

        """Handle incoming call and return TwiML response."""

        response = VoiceResponse()
        response.say("what up son, can you talk.")
        response.pause(length=1)
        response.say("y'all ready to talk some shit?")

        # Get the host from the request
        host = request.url.hostname

        # Construct WebSocket URL
        ws_url = f"wss://{host}/media-stream/{scenario}"

        connect = Connect()
        connect.stream(url=ws_url)
        response.append(connect)

        twiml = str(response)
        logger.info(f"Generated TwiML response: {twiml}")

        return Response(content=twiml, media_type="application/xml")
    except Exception as e:
        logger.error(f"Error in handle_incoming_call: {e}", exc_info=True)
        raise

# Placeholder for WebSocket Endpoint (Implement as Needed)


async def receive_from_twilio(websocket: WebSocket, openai_ws):
    """Handle incoming audio from Twilio."""
    try:
        while True:
            msg = await websocket.receive_json()
            logger.info(f"Received message from Twilio: {msg['event']}")

            if msg["event"] == "media":
                if "payload" not in msg["media"]:
                    logger.error("Missing payload in Twilio media message")
                    continue
                payload = {
                    "type": "input_audio_buffer.append",
                    "audio": msg["media"]["payload"]
                }
                await openai_ws.send(json.dumps(payload))
                logger.info("Sent audio buffer to OpenAI")

            elif msg["event"] == "stop":
                logger.info("Stop event received from Twilio")
                await openai_ws.send(json.dumps({
                    "type": "input_audio_buffer.commit"
                }))
                # Create response after committing audio
                await openai_ws.send(json.dumps({
                    "type": "response.create"
                }))
                logger.info("Requested response from OpenAI")
                break

    except WebSocketDisconnect:
        logger.info("Twilio WebSocket disconnected")
    except Exception as e:
        logger.error(f"Error in receive_from_twilio: {e}")
        raise


async def send_to_twilio(websocket: WebSocket, openai_ws):
    """Handle outgoing audio to Twilio."""
    try:
        while True:
            message = await openai_ws.recv()
            msg = json.loads(message)
            logger.info(f"Received message from OpenAI: {msg['type']}")

            if msg["type"] == "response.audio.delta":
                # Forward audio back to Twilio
                await websocket.send_text(json.dumps({
                    "event": "media",
                    "media": {
                        "payload": msg["delta"]
                    }
                }))
                logger.info("Sent audio to Twilio")

            elif msg["type"] == "input_audio_buffer.speech_started":
                logger.info("Speech started detected")
                # Handle interruption if needed

            elif msg["type"] == "error":
                logger.error(f"Error from OpenAI: {msg}")
                break

    except WebSocketDisconnect:
        logger.info("OpenAI WebSocket disconnected")
    except Exception as e:
        logger.error(f"Error in send_to_twilio: {e}")
        raise


async def send_session_update(openai_ws, scenario):
    """Send scenario information to OpenAI."""
    try:
        session_data = {
            "type": "session.update",
            "session": {
                "turn_detection": {"type": "server_vad"},
                "input_audio_format": "g711_ulaw",
                "output_audio_format": "g711_ulaw",
                "instructions": f"{SYSTEM_MESSAGE}\n\nPersona: {scenario['persona']}\n\nScenario: {scenario['prompt']}",
                "voice": VOICE,
                "modalities": ["text", "audio"],
                "temperature": 0.8,
                "audio_format": {
                    "type": "mulaw",
                    "sample_rate": 8000
                }
            }
        }

        logger.info(
            f"Sending session update: {json.dumps(session_data, indent=2)}")
        await openai_ws.send(json.dumps(session_data))
        logger.info(f"Session update sent for persona: {scenario['persona']}")
    except Exception as e:
        logger.error(f"Error sending session update: {e}")
        raise

# Then define the WebSocket endpoint


@app.websocket("/media-stream/{scenario}")
async def handle_media_stream(websocket: WebSocket, scenario: str):
    logger.info(f"WebSocket connection attempt for scenario: {scenario}")
    try:
        await websocket.accept()
        logger.info("WebSocket connection accepted")

        # Validate scenario
        if scenario not in SCENARIOS:
            await websocket.close(code=4000, reason="Invalid scenario")
            logger.error(f"Invalid scenario: {scenario}")
            return

        selected_scenario = SCENARIOS[scenario]
        logger.info(f"Using scenario: {selected_scenario}")

        async with websockets.connect(
            'wss://api.openai.com/v1/realtime?model=gpt-4o-realtime-preview-2024-12-17',  # Updated URL
            extra_headers={
                "Authorization": f"Bearer {OPENAI_API_KEY}",
                "OpenAI-Beta": "realtime=v1"
            }
        ) as openai_ws:
            logger.info("Connected to OpenAI WebSocket")

            # Connection specific state
            stream_sid = None
            latest_media_timestamp = 0
            last_assistant_item = None
            mark_queue = []
            response_start_timestamp_twilio = None

            # Initialize session
            await initialize_session(openai_ws, selected_scenario)

            async def receive_from_twilio():
                """Receive audio data from Twilio and send it to OpenAI."""
                nonlocal stream_sid, latest_media_timestamp
                try:
                    async for message in websocket.iter_text():
                        data = json.loads(message)
                        if data['event'] == 'media' and openai_ws.open:
                            latest_media_timestamp = int(
                                data['media']['timestamp'])
                            audio_append = {
                                "type": "input_audio_buffer.append",
                                "audio": data['media']['payload']
                            }
                            await openai_ws.send(json.dumps(audio_append))
                        elif data['event'] == 'start':
                            stream_sid = data['start']['streamSid']
                            logger.info(f"Stream started: {stream_sid}")
                            response_start_timestamp_twilio = None
                            latest_media_timestamp = 0
                            last_assistant_item = None
                        elif data['event'] == 'mark':
                            if mark_queue:
                                mark_queue.pop(0)
                except WebSocketDisconnect:
                    logger.info("Twilio WebSocket disconnected")
                    if openai_ws.open:
                        await openai_ws.close()

            async def send_to_twilio():
                """Receive events from OpenAI and send audio back to Twilio."""
                nonlocal stream_sid, last_assistant_item, response_start_timestamp_twilio
                try:
                    async for openai_message in openai_ws:
                        response = json.loads(openai_message)

                        if response.get('type') == 'error':
                            logger.error(f"Error from OpenAI: {response}")
                            continue

                        if response.get('type') == 'response.audio.delta' and 'delta' in response:
                            audio_payload = base64.b64encode(
                                base64.b64decode(response['delta'])).decode('utf-8')
                            audio_delta = {
                                "event": "media",
                                "streamSid": stream_sid,
                                "media": {
                                    "payload": audio_payload
                                }
                            }
                            await websocket.send_json(audio_delta)

                            if response_start_timestamp_twilio is None:
                                response_start_timestamp_twilio = latest_media_timestamp

                            if response.get('item_id'):
                                last_assistant_item = response['item_id']

                            await send_mark(websocket, stream_sid)

                        elif response.get('type') == 'input_audio_buffer.speech_started':
                            logger.info("Speech started detected")
                            if last_assistant_item:
                                logger.info(
                                    f"Interrupting response: {last_assistant_item}")
                                await handle_speech_started_event(
                                    websocket, openai_ws, stream_sid,
                                    last_assistant_item, response_start_timestamp_twilio,
                                    latest_media_timestamp, mark_queue
                                )
                                last_assistant_item = None
                                response_start_timestamp_twilio = None

                except Exception as e:
                    logger.error(
                        f"Error in send_to_twilio: {e}", exc_info=True)

            # Run both handlers concurrently
            await asyncio.gather(
                receive_from_twilio(),
                send_to_twilio()
            )

    except WebSocketDisconnect:
        logger.info("WebSocket disconnected normally")
    except Exception as e:
        logger.error(f"Error in WebSocket connection: {e}", exc_info=True)
        await websocket.close(code=1011)

# Start Background Thread on Server Startup


@app.on_event("startup")
async def startup_event():
    threading.Thread(target=initiate_scheduled_calls, daemon=True).start()


# Background Task to Initiate Scheduled Calls

def initiate_scheduled_calls():
    while True:
        db_local = SessionLocal()
        try:
            now = datetime.datetime.utcnow()
            calls = db_local.query(CallSchedule).filter(
                CallSchedule.scheduled_time <= now).all()
            for call in calls:
                try:
                    # Clean the URL first
                    public_url = os.getenv('PUBLIC_URL', '').strip()
                    public_url = public_url.replace(
                        'https://', '').replace('http://', '')

                    # Construct the webhook URL
                    incoming_call_url = f"https://{
                        public_url}/incoming-call/{call.scenario}"

                    twilio_client.calls.create(
                        url=incoming_call_url,
                        to=call.phone_number,
                        from_=TWILIO_PHONE_NUMBER
                    )
                    logger.info(
                        f"Scheduled call initiated to {call.phone_number} with ID: {call.id}")
                    db_local.delete(call)
                except Exception as e:
                    logger.error(f"Failed to initiate scheduled call: {e}")
            db_local.commit()
        except Exception as e:
            logger.error(f"Error in initiate_scheduled_calls: {e}")
        finally:
            db_local.close()
        time.sleep(60)


async def update_scenario(openai_ws, new_scenario):
    if new_scenario not in SCENARIOS:
        raise ValueError(f"Invalid scenario: {new_scenario}")

    selected_scenario = SCENARIOS[new_scenario]
    await send_session_update(openai_ws, selected_scenario)

# You can call this function when you want to change the scenario
# For example, you could add a new WebSocket route for scenario updates:


@app.websocket("/update-scenario/{scenario}")
async def handle_scenario_update(websocket: WebSocket, scenario: str):
    await websocket.accept()
    try:
        async with websockets.connect(
            'wss://api.openai.com/v1/realtime?model=gpt-4o-realtime-preview-2024-12-17',
            extra_headers={
                "Authorization": f"Bearer {OPENAI_API_KEY}",
                "OpenAI-Beta": "realtime=v1"
            }
        ) as openai_ws:
            await update_scenario(openai_ws, scenario)
            await websocket.send_text(f"Scenario updated to: {scenario}")
    except ValueError as e:
        await websocket.send_text(str(e))
    finally:
        await websocket.close()


# Handle Server Shutdown


@app.on_event("shutdown")
async def shutdown_event():
    """Clean up active sessions on shutdown."""
    for session_id in list(realtime_manager.active_sessions.keys()):
        try:
            await realtime_manager.close_session(session_id)
        except Exception as e:
            logger.error(f"Error closing session {session_id}: {str(e)}")


@app.get("/test")
async def test_endpoint():
    logger.info("Test endpoint hit")
    return {"message": "Test endpoint working"}


@app.on_event("startup")
async def print_routes():
    for route in app.routes:
        logger.info(f"Route: {route.path} -> {route.name}")


def clean_url(url: str) -> str:
    """Clean URL by removing protocol prefixes and trailing slashes."""
    logger.info(f"clean_url input: {url}")  # Debug log
    url = url.strip()
    url = url.replace('https://', '').replace('http://', '')
    url = url.rstrip('/')
    logger.info(f"clean_url output: {url}")  # Debug log
    return url


def clean_and_validate_url(url: str, add_protocol: bool = True) -> str:
    """Clean and validate URL, optionally adding protocol."""
    # Remove any existing protocols and whitespace
    cleaned_url = url.strip().replace('https://', '').replace('http://', '')

    # Add protocol if requested
    if add_protocol:
        return f"https://{cleaned_url}"
    return cleaned_url


@app.post("/incoming-call", response_class=Response)
async def incoming_call(request: Request, scenario: str):
    response = VoiceResponse()
    response.say("Hello! This is your speech assistant powered by OpenAI.")
    return Response(content=str(response), media_type="application/xml")


async def initialize_session(openai_ws, scenario):
    """Initialize session with OpenAI's new Realtime API."""
    user_instruction = (
        f"\nUser's name is {USER_CONFIG['name']}. {
            USER_CONFIG['instructions']}"
        if USER_CONFIG['name']
        else ""
    )
    session_update = {
        "type": "session.update",
        "session": {
            "turn_detection": {
                "type": "server_vad",
                "threshold": 0.5,
                "prefix_padding_ms": 500,
                "silence_duration_ms": 500,
                "create_response": True
            },
            "input_audio_format": "g711_ulaw",  # Use a valid string
            "output_audio_format": "g711_ulaw",  # Use a valid string
            "instructions": f"{SYSTEM_MESSAGE}{user_instruction}\n\nPersona: {scenario['persona']}\n\nScenario: {scenario['prompt']}",
            "voice": scenario["voice_config"]["voice"],
            "temperature": scenario["voice_config"]["temperature"],
            "modalities": ["text", "audio"]

        }
    }
    logger.info(f'Sending session update: {json.dumps(session_update)}')
    await openai_ws.send(json.dumps(session_update))


async def send_mark(connection, stream_sid):
    """Send mark event to Twilio."""
    if stream_sid:
        mark_event = {
            "event": "mark",
            "streamSid": stream_sid,
            "mark": {"name": "responsePart"}
        }
        await connection.send_json(mark_event)
        return 'responsePart'


async def handle_speech_started_event(websocket, openai_ws, stream_sid, last_assistant_item=None, *args, **kwargs):
    """
    Handle user interruption more gracefully by truncating the current AI response 
    and clearing the audio buffer.

    Args:
        websocket: Twilio WebSocket connection.
        openai_ws: OpenAI WebSocket connection.
        stream_sid: Twilio stream session identifier.
        last_assistant_item: ID of the last active response from OpenAI.
        *args: Additional positional arguments (to handle potential mismatches).
        **kwargs: Additional keyword arguments (for future extensibility).
    """
    try:
        if last_assistant_item:
            # Send a truncate event to OpenAI to stop the current response
            truncate_event = {
                "type": "conversation.item.truncate",
                "item_id": last_assistant_item,
                "content_index": 0,
                "audio_end_ms": int(time.time() * 1000)
            }
        try:
            await openai_ws.send(json.dumps(truncate_event))
        except Exception as e:
            logger.error(f"Error sending truncate event: {e}")
            logger.info(
                f"Sent truncate event for item ID: {last_assistant_item}")

        # Clear Twilio's audio buffer
        await websocket.send_json({
            "event": "clear",
            "streamSid": stream_sid
        })
        logger.info(f"Cleared Twilio audio buffer for streamSid: {stream_sid}")

        # Optional: Small pause before accepting new input
        await asyncio.sleep(0.5)
    except Exception as e:
        logger.error(f"Error in handle_speech_started_event: {e}")

# Initialize the OpenAIRealtimeManager
realtime_manager = OpenAIRealtimeManager(OPENAI_API_KEY)

# New realtime endpoints


@app.post("/realtime/session", response_model=RealtimeSessionResponse)
async def create_realtime_session(
    session_data: RealtimeSessionCreate,
    current_user: User = Depends(get_current_user)
):
    """Create a new realtime session for WebRTC communication."""
    try:
        if session_data.scenario not in SCENARIOS:
            raise HTTPException(
                status_code=status.HTTP_400_BAD_REQUEST,
                detail="Invalid scenario"
            )

        # Use the current user's ID if not specified
        user_id = session_data.user_id or current_user.id

        # Create session with OpenAI
        session_info = await realtime_manager.create_session(
            str(user_id),
            SCENARIOS[session_data.scenario]
        )

        return session_info

    except Exception as e:
        logger.error(f"Error creating realtime session: {
                     str(e)}", exc_info=True)
        raise HTTPException(
            status_code=status.HTTP_500_INTERNAL_SERVER_ERROR,
            detail=str(e)
        )


@app.post("/realtime/signal", response_model=SignalingResponse)
async def handle_signaling(
    signal: SignalingMessage,
    current_user: User = Depends(get_current_user)
):
    """Handle WebRTC signaling messages."""
    try:
        # Verify session belongs to user
        session = realtime_manager.get_session(signal.session_id)
        if not session:
            raise HTTPException(
                status_code=status.HTTP_404_NOT_FOUND,
                detail="Session not found"
            )

        if str(session["user_id"]) != str(current_user.id):
            raise HTTPException(
                status_code=status.HTTP_403_FORBIDDEN,
                detail="Not authorized to access this session"
            )

        # Handle signaling message
        response = await realtime_manager.handle_signaling(
            signal.session_id,
            {
                "type": signal.type,
                "sdp": signal.sdp,
                "candidate": signal.candidate
            }
        )

        return response

    except ValueError as e:
        raise HTTPException(
            status_code=status.HTTP_400_BAD_REQUEST,
            detail=str(e)
        )
    except Exception as e:
        logger.error(f"Error handling signaling: {str(e)}", exc_info=True)
        raise HTTPException(
            status_code=status.HTTP_500_INTERNAL_SERVER_ERROR,
            detail=str(e)
        )

<<<<<<< HEAD
=======
@app.get("/test-realtime", response_class=HTMLResponse)
async def test_realtime_page():
    """Test endpoint for OpenAI Realtime API"""
    html_content = """
    <!DOCTYPE html>
    <html>
    <head>
        <title>OpenAI Realtime API Test</title>
        <style>
            .container { margin: 20px; }
            #status, #log { margin: 10px 0; }
            #log { 
                height: 200px; 
                overflow-y: scroll; 
                border: 1px solid #ccc; 
                padding: 10px; 
            }
        </style>
    </head>
    <body>
        <div class="container">
            <h1>OpenAI Realtime API Test</h1>
            <button id="startBtn">Start Session</button>
            <button id="stopBtn" disabled>Stop Session</button>
            <div id="status">Not connected</div>
            <div id="log"></div>
        </div>

        <script>
            let rtcPeerConnection;
            
            function log(message) {
                const logDiv = document.getElementById('log');
                const timestamp = new Date().toISOString();
                logDiv.innerHTML += `<div>${timestamp}: ${message}</div>`;
                logDiv.scrollTop = logDiv.scrollHeight;
            }

            async function startSession() {
                try {
                    // Get authentication token
                    const tokenResponse = await fetch('/token', {
                        method: 'POST',
                        headers: {
                            'Content-Type': 'application/x-www-form-urlencoded',
                        },
                        body: 'username=test@example.com&password=testpassword123'
                    });
                    const tokenData = await tokenResponse.json();
                    
                    // Create realtime session
                    const sessionResponse = await fetch('/realtime/session?scenario_id=default', {
                        headers: {
                            'Authorization': `Bearer ${tokenData.access_token}`
                        }
                    });
                    const sessionData = await sessionResponse.json();
                    log('Session created successfully');

                    // Initialize WebRTC
                    rtcPeerConnection = new RTCPeerConnection({
                        iceServers: sessionData.ice_servers
                    });

                    // Create and send offer
                    const offer = await rtcPeerConnection.createOffer({
                        offerToReceiveAudio: true
                    });
                    await rtcPeerConnection.setLocalDescription(offer);

                    const signalResponse = await fetch('/realtime/signal', {
                        method: 'POST',
                        headers: {
                            'Authorization': `Bearer ${tokenData.access_token}`,
                            'Content-Type': 'application/json'
                        },
                        body: JSON.stringify({
                            session_id: sessionData.session_id,
                            client_secret: sessionData.client_secret,
                            sdp: offer.sdp
                        })
                    });
                    const answerData = await signalResponse.json();
                    
                    // Set remote description
                    await rtcPeerConnection.setRemoteDescription(
                        new RTCSessionDescription({
                            type: 'answer',
                            sdp: answerData.sdp_answer
                        })
                    );

                    document.getElementById('status').textContent = 'Connected';
                    document.getElementById('startBtn').disabled = true;
                    document.getElementById('stopBtn').disabled = false;
                    log('WebRTC connection established');

                } catch (error) {
                    log(`Error: ${error.message}`);
                    console.error(error);
                }
            }

            function stopSession() {
                if (rtcPeerConnection) {
                    rtcPeerConnection.close();
                    rtcPeerConnection = null;
                }
                document.getElementById('status').textContent = 'Disconnected';
                document.getElementById('startBtn').disabled = false;
                document.getElementById('stopBtn').disabled = true;
                log('Session stopped');
            }

            document.getElementById('startBtn').onclick = startSession;
            document.getElementById('stopBtn').onclick = stopSession;
        </script>
    </body>
    </html>
    """
    return HTMLResponse(content=html_content)

# Add a dictionary to store custom scenarios
CUSTOM_SCENARIOS: Dict[str, dict] = {}


@app.post("/realtime/custom-scenario", response_model=dict)
async def create_custom_scenario(
    persona: str = Body(..., min_length=10, max_length=1000),
    prompt: str = Body(..., min_length=10, max_length=1000),
    voice_type: str = Body(...),
    temperature: float = Body(0.7, ge=0.0, le=1.0),
    current_user: User = Depends(get_current_user)
):
    """Create a custom scenario"""
    try:
        if voice_type not in VOICES:
            raise HTTPException(
                status_code=400,
                detail=f"Voice type must be one of: {', '.join(VOICES.keys())}"
            )

        # Create scenario in same format as SCENARIOS dictionary
        custom_scenario = {
            "persona": persona,
            "prompt": prompt,
            "voice_config": {
                "voice": VOICES[voice_type],
                "temperature": temperature
            }
        }

        # Generate unique ID
        scenario_id = f"custom_{current_user.id}_{int(time.time())}"

        # Store in custom scenarios
        CUSTOM_SCENARIOS[scenario_id] = custom_scenario

        return {
            "scenario_id": scenario_id,
            "message": "Custom scenario created successfully"
        }

    except Exception as e:
        logger.error(f"Error creating custom scenario: {str(e)}")
        raise HTTPException(
            status_code=status.HTTP_500_INTERNAL_SERVER_ERROR,
            detail=str(e)
        )


@app.get("/make-custom-call/{phone_number}/{scenario_id}")
async def make_custom_call(
    phone_number: str,
    scenario_id: str,
    current_user: User = Depends(get_current_user)
):
    try:
        # Get PUBLIC_URL the same way as the standard endpoint
        public_url = os.getenv('PUBLIC_URL', '').strip()
        logger.info(f"Using PUBLIC_URL from environment: {public_url}")

        if scenario_id not in CUSTOM_SCENARIOS:
            raise HTTPException(
                status_code=400, detail="Custom scenario not found")

        webhook_url = f"https://{public_url}/incoming-custom-call/{scenario_id}"
        logger.info(f"Constructed webhook URL: {webhook_url}")

        call = twilio_client.calls.create(
            to=f"+1{phone_number}",
            from_=TWILIO_PHONE_NUMBER,
            url=webhook_url,
            record=True
        )
        return {"message": "Custom call initiated", "call_sid": call.sid}
    except Exception as e:
        logger.error(f"Error initiating custom call: {str(e)}")
        raise HTTPException(status_code=500, detail=str(e))


@app.api_route("/incoming-custom-call/{scenario_id}", methods=["GET", "POST"], operation_id="handle_custom_incoming_call")
async def handle_incoming_custom_call(request: Request, scenario_id: str):
    logger.info(
        f"Incoming custom call webhook received for scenario: {scenario_id}")
    try:
        if scenario_id not in CUSTOM_SCENARIOS:
            logger.error(f"Custom scenario not found: {scenario_id}")
            raise HTTPException(
                status_code=400, detail="Custom scenario not found")

        form_data = await request.form()
        logger.info(f"Received form data: {form_data}")

        response = VoiceResponse()
        response.say("Connecting to your custom AI call.")
        response.pause(length=1)

        host = request.url.hostname
        ws_url = f"wss://{host}/media-stream-custom/{scenario_id}"

        connect = Connect()
        connect.stream(url=ws_url)
        response.append(connect)

        twiml = str(response)
        logger.info(f"Generated TwiML response: {twiml}")

        return Response(content=twiml, media_type="application/xml")
    except Exception as e:
        logger.error(
            f"Error in handle_incoming_custom_call: {e}", exc_info=True)
        raise

@app.websocket("/media-stream-custom/{scenario_id}")
async def handle_custom_media_stream(websocket: WebSocket, scenario_id: str):
    logger.info(
        f"WebSocket connection attempt for custom scenario: {scenario_id}")
    try:
        await websocket.accept()
        logger.info("WebSocket connection accepted")

        if scenario_id not in CUSTOM_SCENARIOS:
            logger.error(f"Invalid custom scenario: {scenario_id}")
            await websocket.close(code=4000)
            return

        selected_scenario = CUSTOM_SCENARIOS[scenario_id]
        logger.info(f"Using custom scenario: {selected_scenario}")

        # Connect to OpenAI's WebSocket
        async with websockets.connect(
            'wss://api.openai.com/v1/realtime?model=gpt-4o-realtime-preview-2024-12-17',  # Updated URL
            extra_headers={
                "Authorization": f"Bearer {OPENAI_API_KEY}",
                "OpenAI-Beta": "realtime=v1"
            }
        ) as openai_ws:
            logger.info("Connected to OpenAI WebSocket")

            # Connection specific state
            stream_sid = None
            latest_media_timestamp = 0
            last_assistant_item = None
            mark_queue = []
            response_start_timestamp_twilio = None

            # Initialize session
            await initialize_session(openai_ws, selected_scenario)

            # Use the same receive_from_twilio and send_to_twilio functions
            async def receive_from_twilio():
                nonlocal stream_sid, latest_media_timestamp
                try:
                    async for message in websocket.iter_text():
                        data = json.loads(message)
                        if data['event'] == 'media' and openai_ws.open:
                            latest_media_timestamp = int(
                                data['media']['timestamp'])
                            audio_append = {
                                "type": "input_audio_buffer.append",
                                "audio": data['media']['payload']
                            }
                            await openai_ws.send(json.dumps(audio_append))
                        elif data['event'] == 'start':
                            stream_sid = data['start']['streamSid']
                            logger.info(f"Stream started: {stream_sid}")
                            response_start_timestamp_twilio = None
                            latest_media_timestamp = 0
                            last_assistant_item = None
                        elif data['event'] == 'mark':
                            if mark_queue:
                                mark_queue.pop(0)
                except WebSocketDisconnect:
                    logger.info("Twilio WebSocket disconnected")
                    if openai_ws.open:
                        await openai_ws.close()

            async def send_to_twilio():
                nonlocal stream_sid, last_assistant_item, response_start_timestamp_twilio
                try:
                    async for openai_message in openai_ws:
                        response = json.loads(openai_message)

                        if response.get('type') == 'error':
                            logger.error(f"Error from OpenAI: {response}")
                            continue

                        if response.get('type') == 'response.audio.delta' and 'delta' in response:
                            audio_payload = base64.b64encode(
                                base64.b64decode(response['delta'])).decode('utf-8')
                            audio_delta = {
                                "event": "media",
                                "streamSid": stream_sid,
                                "media": {
                                    "payload": audio_payload
                                }
                            }
                            await websocket.send_json(audio_delta)

                            if response_start_timestamp_twilio is None:
                                response_start_timestamp_twilio = latest_media_timestamp

                            if response.get('item_id'):
                                last_assistant_item = response['item_id']

                            await send_mark(websocket, stream_sid)

                        elif response.get('type') == 'input_audio_buffer.speech_started':
                            logger.info("Speech started detected")
                            if last_assistant_item:
                                logger.info(
                                    f"Interrupting response: {last_assistant_item}")
                                await handle_speech_started_event(
                                    websocket, openai_ws, stream_sid,
                                    last_assistant_item, response_start_timestamp_twilio,
                                    latest_media_timestamp, mark_queue
                                )
                                last_assistant_item = None
                                response_start_timestamp_twilio = None

                except Exception as e:
                    logger.error(
                        f"Error in send_to_twilio: {e}", exc_info=True)

            # Run both handlers concurrently
            await asyncio.gather(
                receive_from_twilio(),
                send_to_twilio()
            )

    except WebSocketDisconnect:
        logger.info("WebSocket disconnected normally")
    except Exception as e:
        logger.error(f"Error in WebSocket connection: {e}", exc_info=True)
        await websocket.close(code=1011)

>>>>>>> 9795d3bf
if __name__ == "__main__":
    import uvicorn
    uvicorn.run(app, host="0.0.0.0", port=PORT)<|MERGE_RESOLUTION|>--- conflicted
+++ resolved
@@ -26,19 +26,12 @@
 from app.auth import router as auth_router, get_current_user
 from app.models import User, Token, CallSchedule
 from app.utils import verify_password, create_access_token
-<<<<<<< HEAD
-from app.schemas import TokenResponse, RealtimeSessionCreate, RealtimeSessionResponse, SignalingMessage, SignalingResponse
-from app.db import engine, get_db, SessionLocal, Base
-from app.config import ACCESS_TOKEN_EXPIRE_MINUTES
-from app.realtime_manager import OpenAIRealtimeManager
-=======
 from app.schemas import TokenResponse, RealtimeSessionCreate, RealtimeSessionResponse,SignalingMessage, SignalingResponse
 from app.db import engine, get_db, SessionLocal, Base
 from app.config import ACCESS_TOKEN_EXPIRE_MINUTES
 from app.realtime_manager import OpenAIRealtimeManager
 from os import getenv
 
->>>>>>> 9795d3bf
 
 # Configure logging
 logging.basicConfig(level=logging.INFO)
@@ -965,8 +958,6 @@
             detail=str(e)
         )
 
-<<<<<<< HEAD
-=======
 @app.get("/test-realtime", response_class=HTMLResponse)
 async def test_realtime_page():
     """Test endpoint for OpenAI Realtime API"""
@@ -1324,7 +1315,6 @@
         logger.error(f"Error in WebSocket connection: {e}", exc_info=True)
         await websocket.close(code=1011)
 
->>>>>>> 9795d3bf
 if __name__ == "__main__":
     import uvicorn
     uvicorn.run(app, host="0.0.0.0", port=PORT)